--- conflicted
+++ resolved
@@ -80,7 +80,6 @@
             text-align: justify;
         }
     }
-<<<<<<< HEAD
     
 /* Color Overrides for jQuery-DT */
 table.dataTable thead th,
@@ -226,9 +225,6 @@
     border-bottom: 1px solid var(--gray900) !important;
 }
     
-=======
-
->>>>>>> d97d47cb
 </style>
 <script>
 
@@ -347,13 +343,8 @@
         </div>
         <div class="row">
             <div class="col-sm-12">
-<<<<<<< HEAD
-                <?php if (acl_check('patients', 'demo', '', array('write','addonly'))) { ?>
+                <?php if (AclMain::aclCheckCore('patients', 'demo', '', array('write','addonly'))) { ?>
                     <button id="create_patient_btn1" class="btn btn-secondary btn-add" onclick="top.restoreSession();top.RTop.location = '<?php echo $web_root ?>/interface/new/new.php'"><?php echo xlt('Add New Patient'); ?></button>
-=======
-                <?php if (AclMain::aclCheckCore('patients', 'demo', '', array('write','addonly'))) { ?>
-                    <button id="create_patient_btn1" class="btn btn-default btn-add" onclick="top.restoreSession();top.RTop.location = '<?php echo $web_root ?>/interface/new/new.php'"><?php echo xlt('Add New Patient'); ?></button>
->>>>>>> d97d47cb
                 <?php } ?>
             </div>
             </div>
