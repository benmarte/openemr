--- conflicted
+++ resolved
@@ -265,8 +265,7 @@
 
 <form method='post' name='theform' id="theform" action='addrbook_edit.php?userid=<?php echo attr_url($userid) ?>'>
 <input type="hidden" name="csrf_token_form" value="<?php echo attr(CsrfUtils::collectCsrfToken()); ?>" />
-<<<<<<< HEAD
-<?php if (acl_check('admin', 'practice')) { // allow choose type option if have admin access ?>
+<?php if (AclMain::aclCheckCore('admin', 'practice')) { // allow choose type option if have admin access ?>
 <div class="form-row">
     <div class='col-2'>
         <label class="font-weight-bold col-form-label col-form-label-sm"><?php echo xlt('Type'); ?>:</label>
@@ -275,21 +274,6 @@
         <?php echo generate_select_list('form_abook_type', 'abook_type', $row['abook_type'], '', 'Unassigned', 'form-control-sm', 'typeSelect(this.value)'); ?>
     </div>
 </div>
-=======
-<center>
-
-<table border='0' width='100%'>
-
-<?php if (AclMain::aclCheckCore('admin', 'practice')) { // allow choose type option if have admin access ?>
- <tr>
-  <td width='1%' nowrap><b><?php echo xlt('Type'); ?>:</b></td>
-  <td>
-    <?php
-    echo generate_select_list('form_abook_type', 'abook_type', $row['abook_type'], '', 'Unassigned', '', 'typeSelect(this.value)');
-    ?>
-  </td>
- </tr>
->>>>>>> d97d47cb
 <?php } // end of if has admin access ?>
 
 <div class="form-row nameRow my-1">
