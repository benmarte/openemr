--- conflicted
+++ resolved
@@ -1098,18 +1098,6 @@
         },
         {
             "name": "doctrine/persistence",
-<<<<<<< HEAD
-            "version": "1.3.4",
-            "source": {
-                "type": "git",
-                "url": "https://github.com/doctrine/persistence.git",
-                "reference": "ff7e08b0f814be2cd20c52dc3c8a262579376b94"
-            },
-            "dist": {
-                "type": "zip",
-                "url": "https://api.github.com/repos/doctrine/persistence/zipball/ff7e08b0f814be2cd20c52dc3c8a262579376b94",
-                "reference": "ff7e08b0f814be2cd20c52dc3c8a262579376b94",
-=======
             "version": "1.3.6",
             "source": {
                 "type": "git",
@@ -1120,7 +1108,6 @@
                 "type": "zip",
                 "url": "https://api.github.com/repos/doctrine/persistence/zipball/5dd3ac5eebef2d0b074daa4440bb18f93132dee4",
                 "reference": "5dd3ac5eebef2d0b074daa4440bb18f93132dee4",
->>>>>>> 06964148
                 "shasum": ""
             },
             "require": {
@@ -1190,11 +1177,7 @@
                 "orm",
                 "persistence"
             ],
-<<<<<<< HEAD
-            "time": "2020-01-09T19:49:17+00:00"
-=======
             "time": "2020-01-16T22:06:23+00:00"
->>>>>>> 06964148
         },
         {
             "name": "doctrine/reflection",
@@ -2866,19 +2849,6 @@
             "time": "2019-12-31T17:33:37+00:00"
         },
         {
-<<<<<<< HEAD
-            "name": "php-http/discovery",
-            "version": "1.7.4",
-            "source": {
-                "type": "git",
-                "url": "https://github.com/php-http/discovery.git",
-                "reference": "82dbef649ccffd8e4f22e1953c3a5265992b83c0"
-            },
-            "dist": {
-                "type": "zip",
-                "url": "https://api.github.com/repos/php-http/discovery/zipball/82dbef649ccffd8e4f22e1953c3a5265992b83c0",
-                "reference": "82dbef649ccffd8e4f22e1953c3a5265992b83c0",
-=======
             "name": "laminas/laminas-mvc-i18n",
             "version": "1.1.1",
             "source": {
@@ -2890,7 +2860,6 @@
                 "type": "zip",
                 "url": "https://api.github.com/repos/laminas/laminas-mvc-i18n/zipball/4184f6572b5244a5f5781604f1e03d7955e304a0",
                 "reference": "4184f6572b5244a5f5781604f1e03d7955e304a0",
->>>>>>> 06964148
                 "shasum": ""
             },
             "require": {
@@ -2945,11 +2914,7 @@
                 "laminas",
                 "mvc"
             ],
-<<<<<<< HEAD
-            "time": "2020-01-03T11:25:47+00:00"
-=======
             "time": "2019-12-31T17:33:41+00:00"
->>>>>>> 06964148
         },
         {
             "name": "laminas/laminas-router",
@@ -6389,12 +6354,7 @@
                 "interoperability",
                 "standards"
             ],
-<<<<<<< HEAD
-            "abandoned": "laminas/laminas-json-server",
-            "time": "2019-10-17T14:36:48+00:00"
-=======
             "time": "2019-09-17T09:54:03+00:00"
->>>>>>> 06964148
         },
         {
             "name": "symfony/filesystem",
@@ -6853,12 +6813,7 @@
                 "portable",
                 "shim"
             ],
-<<<<<<< HEAD
-            "abandoned": "laminas/laminas-server",
-            "time": "2019-10-16T18:27:05+00:00"
-=======
             "time": "2019-11-27T13:56:44+00:00"
->>>>>>> 06964148
         },
         {
             "name": "symfony/polyfill-php73",
@@ -7090,12 +7045,7 @@
                 "interoperability",
                 "standards"
             ],
-<<<<<<< HEAD
-            "abandoned": "laminas/laminas-text",
-            "time": "2019-10-16T20:36:27+00:00"
-=======
             "time": "2019-10-14T12:27:06+00:00"
->>>>>>> 06964148
         },
         {
             "name": "symfony/yaml",
@@ -7349,14 +7299,9 @@
             "license": [
                 "BSD-2-Clause"
             ],
-<<<<<<< HEAD
-            "abandoned": "laminas/laminas-xml",
-            "time": "2019-01-22T19:42:14+00:00"
-=======
             "description": "Library for U2F implementation",
             "homepage": "https://developers.yubico.com/php-u2flib-server",
             "time": "2018-09-07T08:16:44+00:00"
->>>>>>> 06964148
         }
     ],
     "packages-dev": [],
