--
--  Comment Meta Language for sql upgrades:
--
--  Each section within an upgrade sql file is enveloped with an #If*/#EndIf block.  At first glance, these appear to be standard mysql 
--  comments meant to be cryptic hints to -other developers about the sql goodness contained therein.  However, were you to rely on such basic premises,
--  you would find yourself grossly decieved.  Indeed, without the knowledge that these comments are, in fact a sneakily embedded meta langauge derived 
--  for a purpose none-other than to aid in the protection of the database during upgrades,  you would no doubt be subject to much ridicule and public 
--  beratement at the hands of the very developers who envisioned such a crafty use of comments. -jwallace
--
--  While these lines are as enigmatic as they are functional, there is a method to the madness.  Let's take a moment to briefly go over proper comment meta language use.
--  
--  The #If* sections have the behavior of functions and come complete with arguments supplied command-line style 
--
--  Your Comment meta language lines cannot contain any other comment styles such as the nefarious double dashes "--" lest your lines be skipped and 
--  the blocks automatcially executed with out regard to the existing database state.   
--
--  Comment Meta Language Constructs:
-- 
--  #IfNotTable
--    argument: table_name
--    behavior: if the table_name does not exist,  the block will be executed

--  #IfTable
--    argument: table_name
--    behavior: if the table_name does exist, the block will be executed

--  #IfMissingColumn
--    arguments: table_name colname
--    behavior:  if the colname in the table_name table does not exist,  the block will be executed

--  #IfNotColumnType
--    arguments: table_name colname value
--    behavior:  If the table table_name does not have a column colname with a data type equal to value, then the block will be executed

--  #IfNotRow
--    arguments: table_name colname value
--    behavior:  If the table table_name does not have a row where colname = value, the block will be executed.

--  #IfNotRow2D
--    arguments: table_name colname value colname2 value2
--    behavior:  If the table table_name does not have a row where colname = value AND colname2 = value2, the block will be executed.

--  #IfNotRow2Dx2
--    desc:      This is a very specialized function to allow adding items to the list_options table to avoid both redundant option_id and title in each element.
--    arguments: table_name colname value colname2 value2 colname3 value3
--    behavior:  The block will be executed if both statements below are true:
--               1) The table table_name does not have a row where colname = value AND colname2 = value2.
--               2) The table table_name does not have a row where colname = value AND colname3 = value3.

--  #EndIf
--    all blocks are terminated with and #EndIf statement. 

#IfMissingColumn log patient_id
ALTER TABLE log ADD patient_id bigint(20) DEFAULT NULL;
#EndIf

#IfMissingColumn log success
ALTER TABLE log ADD success tinyint(1) DEFAULT 1;
#EndIf

#IfMissingColumn log checksum
ALTER TABLE log ADD checksum longtext DEFAULT NULL;
#EndIf

#IfMissingColumn log crt_user
ALTER TABLE log ADD crt_user varchar(255) DEFAULT NULL;
#EndIf

#IfNotRow2Dx2 list_options list_id language option_id armenian title Armenian
INSERT INTO list_options ( list_id, option_id, title, seq, is_default ) VALUES ('language', 'armenian', 'Armenian', 10, 0);
#EndIf
#IfNotRow2Dx2 list_options list_id language option_id chinese title Chinese
INSERT INTO list_options ( list_id, option_id, title, seq, is_default ) VALUES ('language', 'chinese', 'Chinese', 20, 0);
#EndIf
#IfNotRow2Dx2 list_options list_id language option_id danish title Danish
INSERT INTO list_options ( list_id, option_id, title, seq, is_default ) VALUES ('language', 'danish', 'Danish', 30, 0);
#EndIf
#IfNotRow2Dx2 list_options list_id language option_id deaf title Deaf
INSERT INTO list_options ( list_id, option_id, title, seq, is_default ) VALUES ('language', 'deaf', 'Deaf', 40, 0);
#EndIf
#IfNotRow2Dx2 list_options list_id language option_id farsi title Farsi
INSERT INTO list_options ( list_id, option_id, title, seq, is_default ) VALUES ('language', 'farsi', 'Farsi', 60, 0);
#EndIf
#IfNotRow2Dx2 list_options list_id language option_id french title French
INSERT INTO list_options ( list_id, option_id, title, seq, is_default ) VALUES ('language', 'french', 'French', 70, 0);
#EndIf
#IfNotRow2Dx2 list_options list_id language option_id german title German
INSERT INTO list_options ( list_id, option_id, title, seq, is_default ) VALUES ('language', 'german', 'German', 80, 0);
#EndIf
#IfNotRow2Dx2 list_options list_id language option_id greek title Greek
INSERT INTO list_options ( list_id, option_id, title, seq, is_default ) VALUES ('language', 'greek', 'Greek', 90, 0);
#EndIf
#IfNotRow2Dx2 list_options list_id language option_id hmong title Hmong
INSERT INTO list_options ( list_id, option_id, title, seq, is_default ) VALUES ('language', 'hmong', 'Hmong', 100, 0);
#EndIf
#IfNotRow2Dx2 list_options list_id language option_id italian title Italian
INSERT INTO list_options ( list_id, option_id, title, seq, is_default ) VALUES ('language', 'italian', 'Italian', 110, 0);
#EndIf
#IfNotRow2Dx2 list_options list_id language option_id japanese title Japanese
INSERT INTO list_options ( list_id, option_id, title, seq, is_default ) VALUES ('language', 'japanese', 'Japanese', 120, 0);
#EndIf
#IfNotRow2Dx2 list_options list_id language option_id korean title Korean
INSERT INTO list_options ( list_id, option_id, title, seq, is_default ) VALUES ('language', 'korean', 'Korean', 130, 0);
#EndIf
#IfNotRow2Dx2 list_options list_id language option_id laotian title Laotian
INSERT INTO list_options ( list_id, option_id, title, seq, is_default ) VALUES ('language', 'laotian', 'Laotian', 140, 0);
#EndIf
#IfNotRow2Dx2 list_options list_id language option_id mien title Mien
INSERT INTO list_options ( list_id, option_id, title, seq, is_default ) VALUES ('language', 'mien', 'Mien', 150, 0);
#EndIf
#IfNotRow2Dx2 list_options list_id language option_id norwegian title Norwegian
INSERT INTO list_options ( list_id, option_id, title, seq, is_default ) VALUES ('language', 'norwegian', 'Norwegian', 160, 0);
#EndIf
#IfNotRow2Dx2 list_options list_id language option_id othrs title Others
INSERT INTO list_options ( list_id, option_id, title, seq, is_default ) VALUES ('language', 'othrs', 'Others', 170, 0);
#EndIf
#IfNotRow2Dx2 list_options list_id language option_id portuguese title Portuguese
INSERT INTO list_options ( list_id, option_id, title, seq, is_default ) VALUES ('language', 'portuguese', 'Portuguese', 180, 0);
#EndIf
#IfNotRow2Dx2 list_options list_id language option_id punjabi title Punjabi
INSERT INTO list_options ( list_id, option_id, title, seq, is_default ) VALUES ('language', 'punjabi', 'Punjabi', 190, 0);
#EndIf
#IfNotRow2Dx2 list_options list_id language option_id russian title Russian
INSERT INTO list_options ( list_id, option_id, title, seq, is_default ) VALUES ('language', 'russian', 'Russian', 200, 0);
#EndIf
#IfNotRow2Dx2 list_options list_id language option_id tagalog title Tagalog
INSERT INTO list_options ( list_id, option_id, title, seq, is_default ) VALUES ('language', 'tagalog', 'Tagalog', 220, 0);
#EndIf
#IfNotRow2Dx2 list_options list_id language option_id turkish title Turkish
INSERT INTO list_options ( list_id, option_id, title, seq, is_default ) VALUES ('language', 'turkish', 'Turkish', 230, 0);
#EndIf
#IfNotRow2Dx2 list_options list_id language option_id vietnamese title Vietnamese
INSERT INTO list_options ( list_id, option_id, title, seq, is_default ) VALUES ('language', 'vietnamese', 'Vietnamese', 240, 0);
#EndIf
#IfNotRow2Dx2 list_options list_id language option_id yiddish title Yiddish
INSERT INTO list_options ( list_id, option_id, title, seq, is_default ) VALUES ('language', 'yiddish', 'Yiddish', 250, 0);
#EndIf
#IfNotRow2Dx2 list_options list_id language option_id zulu title Zulu
INSERT INTO list_options ( list_id, option_id, title, seq, is_default ) VALUES ('language', 'zulu', 'Zulu', 260, 0);
#EndIf

update list_options set seq = 50 where list_id = 'language' and option_id = 'English';
update list_options set seq = 210 where list_id = 'language' and option_id = 'Spanish';

#IfNotRow2Dx2 list_options list_id ethrace option_id aleut title ALEUT
INSERT INTO list_options ( list_id, option_id, title, seq, is_default ) VALUES ('ethrace', 'aleut', 'ALEUT', 10,  0);
#EndIf
#IfNotRow2Dx2 list_options list_id ethrace option_id amer_indian title American Indian
INSERT INTO list_options ( list_id, option_id, title, seq, is_default ) VALUES ('ethrace', 'amer_indian', 'American Indian', 20, 0);
#EndIf
#IfNotRow2Dx2 list_options list_id ethrace option_id cambodian title Cambodian
INSERT INTO list_options ( list_id, option_id, title, seq, is_default ) VALUES ('ethrace', 'cambodian', 'Cambodian', 50, 0);
#EndIf
#IfNotRow2Dx2 list_options list_id ethrace option_id cs_american title Central/South American
INSERT INTO list_options ( list_id, option_id, title, seq, is_default ) VALUES ('ethrace', 'cs_american', 'Central/South American', 70, 0);
#EndIf
#IfNotRow2Dx2 list_options list_id ethrace option_id chinese title Chinese
INSERT INTO list_options ( list_id, option_id, title, seq, is_default ) VALUES ('ethrace', 'chinese', 'Chinese', 80, 0);
#EndIf
#IfNotRow2Dx2 list_options list_id ethrace option_id cuban title Cuban
INSERT INTO list_options ( list_id, option_id, title, seq, is_default ) VALUES ('ethrace', 'cuban', 'Cuban', 90, 0);
#EndIf
#IfNotRow2Dx2 list_options list_id ethrace option_id eskimo title Eskimo
INSERT INTO list_options ( list_id, option_id, title, seq, is_default ) VALUES ('ethrace', 'eskimo', 'Eskimo', 100, 0);
#EndIf
#IfNotRow2Dx2 list_options list_id ethrace option_id filipino title Filipino
INSERT INTO list_options ( list_id, option_id, title, seq, is_default ) VALUES ('ethrace', 'filipino', 'Filipino', 110, 0);
#EndIf
#IfNotRow2Dx2 list_options list_id ethrace option_id guamanian title Guamanian
INSERT INTO list_options ( list_id, option_id, title, seq, is_default ) VALUES ('ethrace', 'guamanian', 'Guamanian', 120, 0);
#EndIf
#IfNotRow2Dx2 list_options list_id ethrace option_id hawaiian title Hawaiian
INSERT INTO list_options ( list_id, option_id, title, seq, is_default ) VALUES ('ethrace', 'hawaiian', 'Hawaiian', 130, 0);
#EndIf
#IfNotRow2Dx2 list_options list_id ethrace option_id othr_us title Hispanic - Other (Born in US)
INSERT INTO list_options ( list_id, option_id, title, seq, is_default ) VALUES ('ethrace', 'othr_us', 'Hispanic - Other (Born in US)', 150, 0);
#EndIf
#IfNotRow2Dx2 list_options list_id ethrace option_id othr_non_us title Hispanic - Other (Born outside US)
INSERT INTO list_options ( list_id, option_id, title, seq, is_default ) VALUES ('ethrace', 'othr_non_us', 'Hispanic - Other (Born outside US)', 160, 0);
#EndIf
#IfNotRow2Dx2 list_options list_id ethrace option_id hmong title Hmong
INSERT INTO list_options ( list_id, option_id, title, seq, is_default ) VALUES ('ethrace', 'hmong', 'Hmong', 170, 0);
#EndIf
#IfNotRow2Dx2 list_options list_id ethrace option_id indian title Indian
INSERT INTO list_options ( list_id, option_id, title, seq, is_default ) VALUES ('ethrace', 'indian', 'Indian', 180, 0);
#EndIf
#IfNotRow2Dx2 list_options list_id ethrace option_id japanese title Japanese
INSERT INTO list_options ( list_id, option_id, title, seq, is_default ) VALUES ('ethrace', 'japanese', 'Japanese', 190, 0);
#EndIf
#IfNotRow2Dx2 list_options list_id ethrace option_id korean title Korean
INSERT INTO list_options ( list_id, option_id, title, seq, is_default ) VALUES ('ethrace', 'korean', 'Korean', 200, 0);
#EndIf
#IfNotRow2Dx2 list_options list_id ethrace option_id laotian title Laotian
INSERT INTO list_options ( list_id, option_id, title, seq, is_default ) VALUES ('ethrace', 'laotian', 'Laotian', 210, 0);
#EndIf
#IfNotRow2Dx2 list_options list_id ethrace option_id mexican title Mexican/MexAmer/Chicano
INSERT INTO list_options ( list_id, option_id, title, seq, is_default ) VALUES ('ethrace', 'mexican', 'Mexican/MexAmer/Chicano', 220, 0);
#EndIf
#IfNotRow2Dx2 list_options list_id ethrace option_id mlt-race title Multiracial
INSERT INTO list_options ( list_id, option_id, title, seq, is_default ) VALUES ('ethrace', 'mlt-race', 'Multiracial', 230, 0);
#EndIf
#IfNotRow2Dx2 list_options list_id ethrace option_id othr title Other
INSERT INTO list_options ( list_id, option_id, title, seq, is_default ) VALUES ('ethrace', 'othr', 'Other', 240, 0);
#EndIf
#IfNotRow2Dx2 list_options list_id ethrace option_id othr_spec title Other - Specified
INSERT INTO list_options ( list_id, option_id, title, seq, is_default ) VALUES ('ethrace', 'othr_spec', 'Other - Specified', 250, 0);
#EndIf
#IfNotRow2Dx2 list_options list_id ethrace option_id pac_island title Pacific Islander
INSERT INTO list_options ( list_id, option_id, title, seq, is_default ) VALUES ('ethrace', 'pac_island', 'Pacific Islander', 260, 0);
#EndIf
#IfNotRow2Dx2 list_options list_id ethrace option_id puerto_rican title Puerto Rican
INSERT INTO list_options ( list_id, option_id, title, seq, is_default ) VALUES ('ethrace', 'puerto_rican', 'Puerto Rican', 270, 0);
#EndIf
#IfNotRow2Dx2 list_options list_id ethrace option_id refused title Refused To State
INSERT INTO list_options ( list_id, option_id, title, seq, is_default ) VALUES ('ethrace', 'refused', 'Refused To State', 280, 0);
#EndIf
#IfNotRow2Dx2 list_options list_id ethrace option_id samoan title Samoan
INSERT INTO list_options ( list_id, option_id, title, seq, is_default ) VALUES ('ethrace', 'samoan', 'Samoan', 290, 0);
#EndIf
#IfNotRow2Dx2 list_options list_id ethrace option_id spec title Specified
INSERT INTO list_options ( list_id, option_id, title, seq, is_default ) VALUES ('ethrace', 'spec', 'Specified', 300, 0);
#EndIf
#IfNotRow2Dx2 list_options list_id ethrace option_id thai title Thai
INSERT INTO list_options ( list_id, option_id, title, seq, is_default ) VALUES ('ethrace', 'thai', 'Thai', 310, 0);
#EndIf
#IfNotRow2Dx2 list_options list_id ethrace option_id unknown title Unknown
INSERT INTO list_options ( list_id, option_id, title, seq, is_default ) VALUES ('ethrace', 'unknown', 'Unknown', 320, 0);
#EndIf
#IfNotRow2Dx2 list_options list_id ethrace option_id unspec title Unspecified
INSERT INTO list_options ( list_id, option_id, title, seq, is_default ) VALUES ('ethrace', 'unspec', 'Unspecified', 330, 0);
#EndIf
#IfNotRow2Dx2 list_options list_id ethrace option_id vietnamese title Vietnamese
INSERT INTO list_options ( list_id, option_id, title, seq, is_default ) VALUES ('ethrace', 'vietnamese', 'Vietnamese', 340, 0);
#EndIf
#IfNotRow2Dx2 list_options list_id ethrace option_id white title White
INSERT INTO list_options ( list_id, option_id, title, seq, is_default ) VALUES ('ethrace', 'white', 'White', 350, 0);
#EndIf
#IfNotRow2Dx2 list_options list_id ethrace option_id withheld title Withheld
INSERT INTO list_options ( list_id, option_id, title, seq, is_default ) VALUES ('ethrace', 'withheld', 'Withheld', 360, 0);
#EndIf

update list_options set seq = 60 where list_id = 'ethrace' and option_id = 'Caucasian';
update list_options set seq = 30 where list_id = 'ethrace' and option_id = 'Asian';
update list_options set seq = 40 where list_id = 'ethrace' and option_id = 'Black';
update list_options set seq = 140 where list_id = 'ethrace' and option_id = 'Hispanic';

#IfNotRow2D list_options list_id lists option_id eligibility
INSERT INTO list_options ( list_id, option_id, title, seq, is_default ) VALUES ('lists', 'eligibility', 'Eligibility', 47, 0);
INSERT INTO list_options ( list_id, option_id, title, seq, is_default ) VALUES ('eligibility', 'eligible', 'Eligible', 10, 0);
INSERT INTO list_options ( list_id, option_id, title, seq, is_default ) VALUES ('eligibility', 'ineligible', 'Ineligible', 20, 0);
#EndIf

#IfNotRow2D layout_options form_id DEM field_id vfc
INSERT INTO `layout_options` VALUES ('DEM', 'vfc', '5Stats', 'VFC', 12, 1, 1, 20, 0, 'eligibility', 1, 1, '', '', 'Eligibility status for Vaccine for Children supplied vaccine');
#EndIf

#IfNotRow2D layout_options form_id DEM field_id mothersname
INSERT INTO `layout_options` VALUES ('DEM', 'mothersname', '2Contact', 'Mother''s Name', 6, 2, 1, 20, 63, '', 1, 1, '', '', '');
#EndIf

#IfNotRow2D layout_options form_id DEM field_id guardiansname
INSERT INTO `layout_options` VALUES ('DEM', 'guardiansname', '2Contact', 'Guardian''s Name', 7, 2, 1, 20, 63, '', 1, 1, '', '', '');
#EndIf

#IfNotRow2D layout_options form_id DEM field_id allow_imm_reg_use
INSERT INTO `layout_options` VALUES ('DEM', 'allow_imm_reg_use', '3Choices', 'Allow Immunization Registry Use', 9, 1, 1, 0, 0, 'yesno', 1, 1, '', '', '');
#EndIf

#IfNotRow2D layout_options form_id DEM field_id allow_imm_info_share
INSERT INTO `layout_options` VALUES ('DEM', 'allow_imm_info_share', '3Choices', 'Allow Immunization Info Sharing', 10, 1, 1, 0, 0, 'yesno', 1, 1, '', '', '');
#EndIf

#IfNotRow2D layout_options form_id DEM field_id allow_health_info_ex
INSERT INTO `layout_options` VALUES ('DEM', 'allow_health_info_ex', '3Choices', 'Allow Health Information Exchange', 11, 1, 1, 0, 0, 'yesno', 1, 1, '', '', '');
#EndIf

#IfMissingColumn patient_data vfc
ALTER TABlE patient_data
  ADD vfc varchar(255) NOT NULL DEFAULT '',
  ADD mothersname varchar(255) NOT NULL DEFAULT '',
  ADD guardiansname varchar(255) NOT NULL DEFAULT '',
  ADD allow_imm_reg_use varchar(255) NOT NULL DEFAULT '',
  ADD allow_imm_info_share varchar(255) NOT NULL DEFAULT '',
  ADD allow_health_info_ex varchar(255) NOT NULL DEFAULT '';
#EndIf

#IfNotRow categories name Advance Directive
  INSERT INTO categories select (select MAX(id) from categories) + 1, 'Advance Directive', '', 1, rght, rght + 7 from categories where name = 'Categories';
  INSERT INTO categories select (select MAX(id) from categories) + 1, 'Do Not Resuscitate Order', '', (select id from categories where name = 'Advance Directive'), rght + 1, rght + 2 from categories where name = 'Categories';
  INSERT INTO categories select (select MAX(id) from categories) + 1, 'Durable Power of Attorney', '', (select id from categories where name = 'Advance Directive'), rght + 3, rght + 4 from categories where name = 'Categories';
  INSERT INTO categories select (select MAX(id) from categories) + 1, 'Living Will', '', (select id from categories where name = 'Advance Directive'), rght + 5, rght + 6 from categories where name = 'Categories';
  UPDATE categories SET rght = rght + 8 WHERE name = 'Categories';
  UPDATE categories_seq SET id = (select MAX(id) from categories);
#EndIf

#IfMissingColumn patient_data completed_ad
ALTER TABLE patient_data
  ADD completed_ad VARCHAR(3) NOT NULL DEFAULT 'NO',
  ADD ad_reviewed date DEFAULT NULL;
#EndIf

#IfNotRow2D list_options list_id lists option_id apptstat
INSERT INTO list_options ( list_id, option_id, title, seq, is_default ) VALUES ('lists'   ,'apptstat','Appointment Statuses', 1,0);
INSERT INTO list_options ( list_id, option_id, title, seq, is_default ) VALUES ('apptstat','-'       ,'- None'              , 5,0);
INSERT INTO list_options ( list_id, option_id, title, seq, is_default ) VALUES ('apptstat','*'       ,'* Reminder done'     ,10,0);
INSERT INTO list_options ( list_id, option_id, title, seq, is_default ) VALUES ('apptstat','+'       ,'+ Chart pulled'      ,15,0);
INSERT INTO list_options ( list_id, option_id, title, seq, is_default ) VALUES ('apptstat','x'       ,'x Canceled'          ,20,0);
INSERT INTO list_options ( list_id, option_id, title, seq, is_default ) VALUES ('apptstat','?'       ,'? No show'           ,25,0);
INSERT INTO list_options ( list_id, option_id, title, seq, is_default ) VALUES ('apptstat','@'       ,'@ Arrived'           ,30,0);
INSERT INTO list_options ( list_id, option_id, title, seq, is_default ) VALUES ('apptstat','~'       ,'~ Arrived late'      ,35,0);
INSERT INTO list_options ( list_id, option_id, title, seq, is_default ) VALUES ('apptstat','!'       ,'! Left w/o visit'    ,40,0);
INSERT INTO list_options ( list_id, option_id, title, seq, is_default ) VALUES ('apptstat','#'       ,'# Ins/fin issue'     ,45,0);
INSERT INTO list_options ( list_id, option_id, title, seq, is_default ) VALUES ('apptstat','<'       ,'< In exam room'      ,50,0);
INSERT INTO list_options ( list_id, option_id, title, seq, is_default ) VALUES ('apptstat','>'       ,'> Checked out'       ,55,0);
INSERT INTO list_options ( list_id, option_id, title, seq, is_default ) VALUES ('apptstat','$'       ,'$ Coding done'       ,60,0);
INSERT INTO list_options ( list_id, option_id, title, seq, is_default ) VALUES ('apptstat','%'       ,'% Canceled < 24h'    ,65,0);
ALTER TABLE openemr_postcalendar_events CHANGE pc_apptstatus pc_apptstatus varchar(15) NOT NULL DEFAULT '-';
#EndIf

#IfNotRow2D list_options list_id lists option_id transactions
INSERT INTO list_options ( list_id, option_id, title, seq, is_default ) VALUES ('lists', 'transactions', 'Transactions', 20, 0);
INSERT INTO list_options ( list_id, option_id, title, seq, is_default ) VALUES ('transactions', 'Referral', 'Referral', 10, 0);
INSERT INTO list_options ( list_id, option_id, title, seq, is_default ) VALUES ('transactions', 'Patient Request', 'Patient Request', 20, 0);
INSERT INTO list_options ( list_id, option_id, title, seq, is_default ) VALUES ('transactions', 'Physician Request', 'Physician Request', 30, 0);
INSERT INTO list_options ( list_id, option_id, title, seq, is_default ) VALUES ('transactions', 'Legal', 'Legal', 40, 0);
INSERT INTO list_options ( list_id, option_id, title, seq, is_default ) VALUES ('transactions', 'Billing', 'Billing', 50, 0);
#EndIf

#IfNotRow2D layout_options form_id DEM field_id referral_source
INSERT INTO `layout_options` VALUES ('DEM', 'referral_source', '5Stats', 'Referral Source',10, 26, 1, 0, 0, 'refsource', 1, 1, '', '', 'How did they hear about us');
#EndIf

#IfMissingColumn list_options notes
ALTER TABLE list_options
  CHANGE mapping mapping varchar(31) NOT NULL DEFAULT '',
  ADD notes varchar(255) NOT NULL DEFAULT '';
#EndIf

#IfNotRow2D list_options list_id lists option_id warehouse
INSERT INTO list_options ( list_id, option_id, title, seq, is_default ) VALUES ('lists','warehouse','Warehouses',21,0);
INSERT INTO list_options ( list_id, option_id, title, seq, is_default ) VALUES ('warehouse','onsite','On Site', 5,0);
#EndIf

#IfNotRow2D list_options list_id lists option_id abook_type
INSERT INTO list_options ( list_id, option_id, title, seq, is_default ) VALUES ('lists','abook_type'  ,'Address Book Types'  , 1,0);
INSERT INTO list_options ( list_id, option_id, title, seq, is_default ) VALUES ('abook_type','ord_img','Imaging Service'     , 5,0);
INSERT INTO list_options ( list_id, option_id, title, seq, is_default ) VALUES ('abook_type','ord_imm','Immunization Service',10,0);
INSERT INTO list_options ( list_id, option_id, title, seq, is_default ) VALUES ('abook_type','ord_lab','Lab Service'         ,15,0);
INSERT INTO list_options ( list_id, option_id, title, seq, is_default ) VALUES ('abook_type','spe'    ,'Specialist'          ,20,0);
INSERT INTO list_options ( list_id, option_id, title, seq, is_default ) VALUES ('abook_type','vendor' ,'Vendor'              ,25,0);
INSERT INTO list_options ( list_id, option_id, title, seq, is_default ) VALUES ('abook_type','oth'    ,'Other'               ,95,0);
#EndIf

#IfMissingColumn users abook_type
ALTER TABLE users
  ADD abook_type varchar(31) NOT NULL DEFAULT '';
#EndIf

#IfNotRow2D list_options list_id lists option_id proc_type
INSERT INTO list_options ( list_id, option_id, title, seq, is_default ) VALUES ('lists','proc_type','Procedure Types', 1,0);
INSERT INTO list_options ( list_id, option_id, title, seq, is_default ) VALUES ('proc_type','grp','Group'          ,10,0);
INSERT INTO list_options ( list_id, option_id, title, seq, is_default ) VALUES ('proc_type','ord','Procedure Order',20,0);
INSERT INTO list_options ( list_id, option_id, title, seq, is_default ) VALUES ('proc_type','res','Discrete Result',30,0);
INSERT INTO list_options ( list_id, option_id, title, seq, is_default ) VALUES ('proc_type','rec','Recommendation' ,40,0);
#EndIf

#IfNotRow2D list_options list_id lists option_id proc_body_site
INSERT INTO list_options ( list_id, option_id, title, seq, is_default ) VALUES ('lists','proc_body_site','Procedure Body Sites', 1,0);
INSERT INTO list_options ( list_id, option_id, title, seq, is_default ) VALUES ('proc_body_site','arm'    ,'Arm'    ,10,0);
INSERT INTO list_options ( list_id, option_id, title, seq, is_default ) VALUES ('proc_body_site','buttock','Buttock',20,0);
INSERT INTO list_options ( list_id, option_id, title, seq, is_default ) VALUES ('proc_body_site','oth'    ,'Other'  ,90,0);
#EndIf

#IfNotRow2D list_options list_id lists option_id proc_specimen
INSERT INTO list_options ( list_id, option_id, title, seq, is_default ) VALUES ('lists','proc_specimen','Procedure Specimen Types', 1,0);
INSERT INTO list_options ( list_id, option_id, title, seq, is_default ) VALUES ('proc_specimen','blood' ,'Blood' ,10,0);
INSERT INTO list_options ( list_id, option_id, title, seq, is_default ) VALUES ('proc_specimen','saliva','Saliva',20,0);
INSERT INTO list_options ( list_id, option_id, title, seq, is_default ) VALUES ('proc_specimen','urine' ,'Urine' ,30,0);
INSERT INTO list_options ( list_id, option_id, title, seq, is_default ) VALUES ('proc_specimen','oth'   ,'Other' ,90,0);
#EndIf

#IfNotRow2D list_options list_id lists option_id proc_route
INSERT INTO list_options ( list_id, option_id, title, seq, is_default ) VALUES ('lists','proc_route','Procedure Routes', 1,0);
INSERT INTO list_options ( list_id, option_id, title, seq, is_default ) VALUES ('proc_route','inj' ,'Injection',10,0);
INSERT INTO list_options ( list_id, option_id, title, seq, is_default ) VALUES ('proc_route','oral','Oral'     ,20,0);
INSERT INTO list_options ( list_id, option_id, title, seq, is_default ) VALUES ('proc_route','oth' ,'Other'    ,90,0);
#EndIf

#IfNotRow2D list_options list_id lists option_id proc_lat
INSERT INTO list_options ( list_id, option_id, title, seq, is_default ) VALUES ('lists','proc_lat','Procedure Lateralities', 1,0);
INSERT INTO list_options ( list_id, option_id, title, seq, is_default ) VALUES ('proc_lat','left' ,'Left'     ,10,0);
INSERT INTO list_options ( list_id, option_id, title, seq, is_default ) VALUES ('proc_lat','right','Right'    ,20,0);
INSERT INTO list_options ( list_id, option_id, title, seq, is_default ) VALUES ('proc_lat','bilat','Bilateral',30,0);
#EndIf

#IfNotRow2D list_options list_id lists option_id proc_unit
INSERT INTO list_options ( list_id, option_id, title, seq ) VALUES ('lists','proc_unit','Procedure Units', 1);
INSERT INTO list_options ( list_id, option_id, title, seq ) VALUES ('proc_unit','bool'       ,'Boolean'    ,  5);
INSERT INTO list_options ( list_id, option_id, title, seq ) VALUES ('proc_unit','cu_mm'      ,'CU.MM'      , 10);
INSERT INTO list_options ( list_id, option_id, title, seq ) VALUES ('proc_unit','fl'         ,'FL'         , 20);
INSERT INTO list_options ( list_id, option_id, title, seq ) VALUES ('proc_unit','g_dl'       ,'G/DL'       , 30);
INSERT INTO list_options ( list_id, option_id, title, seq ) VALUES ('proc_unit','gm_dl'      ,'GM/DL'      , 40);
INSERT INTO list_options ( list_id, option_id, title, seq ) VALUES ('proc_unit','hmol_l'     ,'HMOL/L'     , 50);
INSERT INTO list_options ( list_id, option_id, title, seq ) VALUES ('proc_unit','iu_l'       ,'IU/L'       , 60);
INSERT INTO list_options ( list_id, option_id, title, seq ) VALUES ('proc_unit','mg_dl'      ,'MG/DL'      , 70);
INSERT INTO list_options ( list_id, option_id, title, seq ) VALUES ('proc_unit','mil_cu_mm'  ,'Mil/CU.MM'  , 80);
INSERT INTO list_options ( list_id, option_id, title, seq ) VALUES ('proc_unit','percent'    ,'Percent'    , 90);
INSERT INTO list_options ( list_id, option_id, title, seq ) VALUES ('proc_unit','percentile' ,'Percentile' ,100);
INSERT INTO list_options ( list_id, option_id, title, seq ) VALUES ('proc_unit','pg'         ,'PG'         ,110);
INSERT INTO list_options ( list_id, option_id, title, seq ) VALUES ('proc_unit','ratio'      ,'Ratio'      ,120);
INSERT INTO list_options ( list_id, option_id, title, seq ) VALUES ('proc_unit','thous_cu_mm','Thous/CU.MM',130);
INSERT INTO list_options ( list_id, option_id, title, seq ) VALUES ('proc_unit','units'      ,'Units'      ,140);
INSERT INTO list_options ( list_id, option_id, title, seq ) VALUES ('proc_unit','units_l'    ,'Units/L'    ,150);
INSERT INTO list_options ( list_id, option_id, title, seq ) VALUES ('proc_unit','days'       ,'Days'       ,600);
INSERT INTO list_options ( list_id, option_id, title, seq ) VALUES ('proc_unit','weeks'      ,'Weeks'      ,610);
INSERT INTO list_options ( list_id, option_id, title, seq ) VALUES ('proc_unit','months'     ,'Months'     ,620);
INSERT INTO list_options ( list_id, option_id, title, seq ) VALUES ('proc_unit','oth'        ,'Other'      ,990);
#EndIf

#IfNotRow2D list_options list_id lists option_id ord_priority
INSERT INTO list_options ( list_id, option_id, title, seq, is_default ) VALUES ('lists','ord_priority','Order Priorities', 1,0);
INSERT INTO list_options ( list_id, option_id, title, seq, is_default ) VALUES ('ord_priority','high'  ,'High'  ,10,0);
INSERT INTO list_options ( list_id, option_id, title, seq, is_default ) VALUES ('ord_priority','normal','Normal',20,0);
#EndIf

#IfNotRow2D list_options list_id lists option_id ord_status
INSERT INTO list_options ( list_id, option_id, title, seq, is_default ) VALUES ('lists','ord_status','Order Statuses', 1,0);
INSERT INTO list_options ( list_id, option_id, title, seq, is_default ) VALUES ('ord_status','pending' ,'Pending' ,10,0);
INSERT INTO list_options ( list_id, option_id, title, seq, is_default ) VALUES ('ord_status','routed'  ,'Routed'  ,20,0);
INSERT INTO list_options ( list_id, option_id, title, seq, is_default ) VALUES ('ord_status','complete','Complete',30,0);
INSERT INTO list_options ( list_id, option_id, title, seq, is_default ) VALUES ('ord_status','canceled','Canceled',40,0);
#EndIf

#IfNotRow2D list_options list_id lists option_id proc_rep_status
INSERT INTO list_options ( list_id, option_id, title, seq, is_default ) VALUES ('lists','proc_rep_status','Procedure Report Statuses', 1,0);
INSERT INTO list_options ( list_id, option_id, title, seq, is_default ) VALUES ('proc_rep_status','final'  ,'Final'      ,10,0);
INSERT INTO list_options ( list_id, option_id, title, seq, is_default ) VALUES ('proc_rep_status','review' ,'Reviewed'   ,20,0);
INSERT INTO list_options ( list_id, option_id, title, seq, is_default ) VALUES ('proc_rep_status','prelim' ,'Preliminary',30,0);
INSERT INTO list_options ( list_id, option_id, title, seq, is_default ) VALUES ('proc_rep_status','cancel' ,'Canceled'   ,40,0);
INSERT INTO list_options ( list_id, option_id, title, seq, is_default ) VALUES ('proc_rep_status','error'  ,'Error'      ,50,0);
INSERT INTO list_options ( list_id, option_id, title, seq, is_default ) VALUES ('proc_rep_status','correct','Corrected'  ,60,0);
#EndIf

#IfNotRow2D list_options list_id lists option_id proc_res_abnormal
INSERT INTO list_options ( list_id, option_id, title, seq, is_default ) VALUES ('lists','proc_res_abnormal','Procedure Result Abnormal', 1,0);
INSERT INTO list_options ( list_id, option_id, title, seq, is_default ) VALUES ('proc_res_abnormal','no'  ,'No'  ,10,0);
INSERT INTO list_options ( list_id, option_id, title, seq, is_default ) VALUES ('proc_res_abnormal','yes' ,'Yes' ,20,0);
INSERT INTO list_options ( list_id, option_id, title, seq, is_default ) VALUES ('proc_res_abnormal','high','High',30,0);
INSERT INTO list_options ( list_id, option_id, title, seq, is_default ) VALUES ('proc_res_abnormal','low' ,'Low' ,40,0);
#EndIf

#IfNotRow2D list_options list_id lists option_id proc_res_status
INSERT INTO list_options ( list_id, option_id, title, seq, is_default ) VALUES ('lists','proc_res_status','Procedure Result Statuses', 1,0);
INSERT INTO list_options ( list_id, option_id, title, seq, is_default ) VALUES ('proc_res_status','final'     ,'Final'      ,10,0);
INSERT INTO list_options ( list_id, option_id, title, seq, is_default ) VALUES ('proc_res_status','prelim'    ,'Preliminary',20,0);
INSERT INTO list_options ( list_id, option_id, title, seq, is_default ) VALUES ('proc_res_status','cancel'    ,'Canceled'   ,30,0);
INSERT INTO list_options ( list_id, option_id, title, seq, is_default ) VALUES ('proc_res_status','error'     ,'Error'      ,40,0);
INSERT INTO list_options ( list_id, option_id, title, seq, is_default ) VALUES ('proc_res_status','correct'   ,'Corrected'  ,50,0);
INSERT INTO list_options ( list_id, option_id, title, seq, is_default ) VALUES ('proc_res_status','incomplete','Incomplete' ,60,0);
#EndIf

#IfNotRow2D list_options list_id lists option_id proc_res_bool
INSERT INTO list_options ( list_id, option_id, title, seq, is_default ) VALUES ('lists','proc_res_bool','Procedure Boolean Results', 1,0);
INSERT INTO list_options ( list_id, option_id, title, seq, is_default ) VALUES ('proc_res_bool','neg' ,'Negative',10,0);
INSERT INTO list_options ( list_id, option_id, title, seq, is_default ) VALUES ('proc_res_bool','pos' ,'Positive',20,0);
#EndIf

#IfNotTable procedure_type
CREATE TABLE `procedure_type` (
  `procedure_type_id`   bigint(20)   NOT NULL AUTO_INCREMENT,
  `parent`              bigint(20)   NOT NULL DEFAULT 0  COMMENT 'references procedure_type.procedure_type_id',
  `name`                varchar(63)  NOT NULL DEFAULT '' COMMENT 'name for this category, procedure or result type',
  `lab_id`              bigint(20)   NOT NULL DEFAULT 0  COMMENT 'references users.id, 0 means default to parent',
  `procedure_code`      varchar(31)  NOT NULL DEFAULT '' COMMENT 'code identifying this procedure',
  `procedure_type`      varchar(31)  NOT NULL DEFAULT '' COMMENT 'see list proc_type',
  `body_site`           varchar(31)  NOT NULL DEFAULT '' COMMENT 'where to do injection, e.g. arm, buttok',
  `specimen`            varchar(31)  NOT NULL DEFAULT '' COMMENT 'blood, urine, saliva, etc.',
  `route_admin`         varchar(31)  NOT NULL DEFAULT '' COMMENT 'oral, injection',
  `laterality`          varchar(31)  NOT NULL DEFAULT '' COMMENT 'left, right, ...',
  `description`         varchar(255) NOT NULL DEFAULT '' COMMENT 'descriptive text for procedure_code',
  `standard_code`       varchar(255) NOT NULL DEFAULT '' COMMENT 'industry standard code type and code (e.g. CPT4:12345)',
  `related_code`        varchar(255) NOT NULL DEFAULT '' COMMENT 'suggested code(s) for followup services if result is abnormal',
  `units`               varchar(31)  NOT NULL DEFAULT '' COMMENT 'default for procedure_result.units',
  `range`               varchar(255) NOT NULL DEFAULT '' COMMENT 'default for procedure_result.range',
  `seq`                 int(11)      NOT NULL default 0  COMMENT 'sequence number for ordering',
  PRIMARY KEY (`procedure_type_id`),
  KEY parent (parent)
) ENGINE=MyISAM;
#EndIf

#IfNotTable procedure_order
CREATE TABLE `procedure_order` (
  `procedure_order_id`     bigint(20)   NOT NULL AUTO_INCREMENT,
  `procedure_type_id`      bigint(20)   NOT NULL            COMMENT 'references procedure_type.procedure_type_id',
  `provider_id`            bigint(20)   NOT NULL DEFAULT 0  COMMENT 'references users.id',
  `patient_id`             bigint(20)   NOT NULL            COMMENT 'references patient_data.pid',
  `encounter_id`           bigint(20)   NOT NULL DEFAULT 0  COMMENT 'references form_encounter.encounter',
  `date_collected`         datetime     DEFAULT NULL        COMMENT 'time specimen collected',
  `date_ordered`           date         DEFAULT NULL,
  `order_priority`         varchar(31)  NOT NULL DEFAULT '',
  `order_status`           varchar(31)  NOT NULL DEFAULT '' COMMENT 'pending,routed,complete,canceled',
  `patient_instructions`   text         NOT NULL DEFAULT '',
  `activity`               tinyint(1)   NOT NULL DEFAULT 1  COMMENT '0 if deleted',
  `control_id`             bigint(20)   NOT NULL            COMMENT 'This is the CONTROL ID that is sent back from lab',
  PRIMARY KEY (`procedure_order_id`),
  KEY datepid (date_ordered, patient_id)
) ENGINE=MyISAM;
#EndIf

#IfNotTable procedure_report
CREATE TABLE `procedure_report` (
  `procedure_report_id` bigint(20)     NOT NULL AUTO_INCREMENT,
  `procedure_order_id`  bigint(20)     DEFAULT NULL   COMMENT 'references procedure_order.procedure_order_id',
  `date_collected`      datetime       DEFAULT NULL,
  `date_report`         date           DEFAULT NULL,
  `source`              bigint(20)     NOT NULL DEFAULT 0  COMMENT 'references users.id, who entered this data',
  `specimen_num`        varchar(63)    NOT NULL DEFAULT '',
  `report_status`       varchar(31)    NOT NULL DEFAULT '' COMMENT 'received,complete,error',
  `review_status`       varchar(31)    NOT NULL DEFAULT 'received' COMMENT 'panding reivew status: received,reviewed',
  PRIMARY KEY (`procedure_report_id`),
  KEY procedure_order_id (procedure_order_id)
) ENGINE=MyISAM; 
#EndIf

#IfNotTable procedure_result
CREATE TABLE `procedure_result` (
  `procedure_result_id` bigint(20)   NOT NULL AUTO_INCREMENT,
  `procedure_report_id` bigint(20)   NOT NULL            COMMENT 'references procedure_report.procedure_report_id',
  `procedure_type_id`   bigint(20)   NOT NULL            COMMENT 'references procedure_type.procedure_type_id',
  `date`                datetime     DEFAULT NULL        COMMENT 'lab-provided date specific to this result',
  `facility`            varchar(255) NOT NULL DEFAULT '' COMMENT 'lab-provided testing facility ID',
  `units`               varchar(31)  NOT NULL DEFAULT '',
  `result`              varchar(255) NOT NULL DEFAULT '',
  `range`               varchar(255) NOT NULL DEFAULT '',
  `abnormal`            varchar(31)  NOT NULL DEFAULT '' COMMENT 'no,yes,high,low',
  `comments`            text         NOT NULL DEFAULT '' COMMENT 'comments from the lab',
  `document_id`         bigint(20)   NOT NULL DEFAULT 0  COMMENT 'references documents.id if this result is a document',
  `result_status`       varchar(31)  NOT NULL DEFAULT '' COMMENT 'preliminary, cannot be done, final, corrected, incompete...etc.',
  PRIMARY KEY (`procedure_result_id`),
  KEY procedure_report_id (procedure_report_id)
) ENGINE=MyISAM; 
#EndIf

#IfMissingColumn history_data recreational_drugs
ALTER TABLE history_data ADD recreational_drugs longtext;
#EndIf

update layout_options set seq = 1, data_type = 28, titlecols = 1, datacols = 3 where form_id = 'HIS' and field_id = 'coffee';
update layout_options set seq = 6, data_type = 28, titlecols = 1, datacols = 3 where form_id = 'HIS' and field_id = 'exercise_patterns';
update layout_options set seq = 2, data_type = 28, titlecols = 1, datacols = 3 where form_id = 'HIS' and field_id = 'tobacco';
update layout_options set seq = 3, data_type = 28, titlecols = 1, datacols = 3 where form_id = 'HIS' and field_id = 'alcohol';
update layout_options set seq = 5, data_type = 28, titlecols = 1, datacols = 3 where form_id = 'HIS' and field_id = 'counseling';
update layout_options set seq = 7, data_type = 28, titlecols = 1, datacols = 3 where form_id = 'HIS' and field_id = 'hazardous_activities';
update layout_options set seq = 8, titlecols = 1, datacols = 3 where form_id = 'HIS' and field_id = 'sleep_patterns';
update layout_options set seq = 9, titlecols = 1, datacols = 3 where form_id = 'HIS' and field_id = 'seatbelt_use';

#IfNotRow2D layout_options form_id HIS field_id recreational_drugs
INSERT INTO layout_options (form_id, field_id, group_name, title, seq, data_type, uor, fld_length, max_length, list_id, titlecols, datacols, default_value, edit_options, description) VALUES ('HIS','recreational_drugs','4Lifestyle','Recreational Drugs',4,28,1,20,255,'',1,3,'','' ,'Recreational drugs use');
#EndIf

#IfMissingColumn users pwd_expiration_date
ALTER TABLE users ADD pwd_expiration_date date DEFAULT NULL;
#EndIf

#IfMissingColumn users pwd_history1
ALTER TABLE users ADD pwd_history1 longtext DEFAULT NULL;
#EndIf

#IfMissingColumn users pwd_history2
ALTER TABLE users ADD pwd_history2 longtext DEFAULT NULL;
#EndIf

#IfMissingColumn drug_inventory warehouse_id
ALTER TABLE drug_inventory
  ADD warehouse_id varchar(31) NOT NULL DEFAULT '';
#EndIf

#IfMissingColumn drug_inventory vendor_id
ALTER TABLE drug_inventory
  ADD vendor_id bigint(20) NOT NULL DEFAULT 0;
#EndIf

#IfMissingColumn drug_sales xfer_inventory_id
ALTER TABLE drug_sales
  ADD xfer_inventory_id int(11) NOT NULL DEFAULT 0;
#EndIf

#IfMissingColumn drugs allow_combining
ALTER TABLE drugs
  ADD allow_combining tinyint(1) NOT NULL DEFAULT 0 COMMENT '1 = allow filling an order from multiple lots',
  ADD allow_multiple  tinyint(1) NOT NULL DEFAULT 1 COMMENT '1 = allow multiple lots at one warehouse';
#EndIf

#IfNotRow registry directory procedure_order
INSERT INTO `registry` VALUES ('Procedure Order', 1, 'procedure_order', NULL, 1, 1, '2010-02-25 00:00:00', 0, 'Administrative', '');
#EndIf

UPDATE registry SET category = 'Administrative' WHERE category = 'category' AND directory = 'fee_sheet';
UPDATE registry SET category = 'Administrative' WHERE category = 'category' AND directory = 'procedure_order';
UPDATE registry SET category = 'Administrative' WHERE category = 'category' AND directory = 'newpatient';
UPDATE registry SET category = 'Administrative' WHERE category = 'category' AND directory = 'misc_billing_options';
UPDATE registry SET category = 'Clinical' WHERE category = 'category';

#IfMissingColumn users default_warehouse
ALTER TABLE users ADD default_warehouse varchar(31) NOT NULL DEFAULT '';
#EndIf

UPDATE layout_options SET edit_options = 'N'  WHERE form_id = 'DEM' AND field_id = 'title'  AND edit_options = '';
UPDATE layout_options SET edit_options = 'CD' WHERE form_id = 'DEM' AND field_id = 'fname'  AND edit_options = 'C';
UPDATE layout_options SET edit_options = 'CD' WHERE form_id = 'DEM' AND field_id = 'lname'  AND edit_options = 'C';
UPDATE layout_options SET edit_options = 'ND' WHERE form_id = 'DEM' AND field_id = 'pubpid' AND edit_options = '';
UPDATE layout_options SET edit_options = 'N'  WHERE form_id = 'DEM' AND field_id = 'sex'    AND edit_options = '';

#IfNotRow2D list_options list_id lists option_id message_status
INSERT INTO list_options ( list_id, option_id, title, seq, is_default ) VALUES ('lists'         ,'message_status','Message Status',45,0);
INSERT INTO list_options ( list_id, option_id, title, seq, is_default ) VALUES ('message_status','Done'           ,'Done'         , 5,0);
INSERT INTO list_options ( list_id, option_id, title, seq, is_default ) VALUES ('message_status','Forwarded'      ,'Forwarded'    ,10,0);
INSERT INTO list_options ( list_id, option_id, title, seq, is_default ) VALUES ('message_status','New'            ,'New'          ,15,0);
INSERT INTO list_options ( list_id, option_id, title, seq, is_default ) VALUES ('message_status','Read'           ,'Read'         ,20,0);
#EndIf

#IfNotRow2D list_options list_id note_type option_id Lab Results
INSERT INTO list_options ( list_id, option_id, title, seq, is_default ) VALUES ('note_type','Lab Results' ,'Lab Results', 15,0);
#EndIf
#IfNotRow2D list_options list_id note_type option_id New Orders
INSERT INTO list_options ( list_id, option_id, title, seq, is_default ) VALUES ('note_type','New Orders' ,'New Orders', 20,0);
#EndIf
#IfNotRow2D list_options list_id note_type option_id Patient Reminders
INSERT INTO list_options ( list_id, option_id, title, seq, is_default ) VALUES ('note_type','Patient Reminders' ,'Patient Reminders', 25,0);
#EndIf

#IfMissingColumn pnotes message_status
ALTER TABLE pnotes
  ADD message_status VARCHAR(20) NOT NULL DEFAULT 'New';
#EndIf

#IfNotTable globals
CREATE TABLE `globals` (
  `gl_name`             varchar(63)    NOT NULL,
  `gl_index`            int(11)        NOT NULL DEFAULT 0,
  `gl_value`            varchar(255)   NOT NULL DEFAULT '',
  PRIMARY KEY (`gl_name`, `gl_index`)
) ENGINE=MyISAM; 
#EndIf

#IfNotTable lang_custom
CREATE TABLE lang_custom (
  `lang_description`   varchar(100)   NOT NULL default '',
  `lang_code`          char(2)        NOT NULL default '',
  `constant_name`      varchar(255)   NOT NULL default '',
  `definition`         mediumtext     NOT NULL default ''
) ENGINE=MyISAM;
#EndIf

#IfNotRow2D list_options list_id lists option_id irnpool
INSERT INTO list_options ( list_id, option_id, title, seq, is_default ) VALUES ('lists'   ,'irnpool','Invoice Reference Number Pools', 1,0);
INSERT INTO list_options ( list_id, option_id, title, seq, is_default, notes ) VALUES ('irnpool','main','Main',1,1,'000001');
#EndIf

#IfMissingColumn users irnpool
ALTER TABLE users ADD irnpool varchar(31) NOT NULL DEFAULT '';
#EndIf

#IfMissingColumn form_encounter invoice_refno
ALTER TABLE form_encounter ADD invoice_refno varchar(31) NOT NULL DEFAULT '';
#EndIf

#IfMissingColumn drug_sales notes
ALTER TABLE drug_sales
  ADD notes varchar(255) NOT NULL DEFAULT '';
#EndIf

#IfNotTable code_types
CREATE TABLE code_types (
  ct_key  varchar(15) NOT NULL           COMMENT 'short alphanumeric name',
  ct_id   int(11)     UNIQUE NOT NULL    COMMENT 'numeric identifier',
  ct_seq  int(11)     NOT NULL DEFAULT 0 COMMENT 'sort order',
  ct_mod  int(11)     NOT NULL DEFAULT 0 COMMENT 'length of modifier field',
  ct_just varchar(15) NOT NULL DEFAULT ''COMMENT 'ct_key of justify type, if any',
  ct_mask varchar(9)  NOT NULL DEFAULT ''COMMENT 'formatting mask for code values',
  ct_fee  tinyint(1)  NOT NULL default 0 COMMENT '1 if fees are used',
  ct_rel  tinyint(1)  NOT NULL default 0 COMMENT '1 if can relate to other code types',
  ct_nofs tinyint(1)  NOT NULL default 0 COMMENT '1 if to be hidden in the fee sheet',
  ct_diag tinyint(1)  NOT NULL default 0 COMMENT '1 if this is a diagnosis type',
  PRIMARY KEY (ct_key)
) ENGINE=MyISAM;
INSERT INTO code_types (ct_key, ct_id, ct_seq, ct_mod, ct_just, ct_fee, ct_rel, ct_nofs, ct_diag ) VALUES ('ICD9' , 2, 1, 2, ''    , 0, 0, 0, 1);
INSERT INTO code_types (ct_key, ct_id, ct_seq, ct_mod, ct_just, ct_fee, ct_rel, ct_nofs, ct_diag ) VALUES ('CPT4' , 1, 2, 2, 'ICD9', 1, 0, 0, 0);
INSERT INTO code_types (ct_key, ct_id, ct_seq, ct_mod, ct_just, ct_fee, ct_rel, ct_nofs, ct_diag ) VALUES ('HCPCS', 3, 3, 2, 'ICD9', 1, 0, 0, 0);
#EndIf

#IfNotRow2D list_options list_id lists option_id code_types
INSERT INTO list_options ( list_id, option_id, title, seq ) VALUES ('lists', 'code_types', 'Code Types', 1);
#EndIf

#IfMissingColumn codes reportable
ALTER TABLE `codes` 
  ADD `reportable` TINYINT(1) DEFAULT 0 COMMENT '0 = non-reportable, 1 = reportable';
#EndIf

#IfNotTable syndromic_surveillance
CREATE TABLE `syndromic_surveillance` (
  `id` bigint(20) NOT NULL auto_increment,
  `lists_id` bigint(20) NOT NULL,
  `submission_date` datetime NOT NULL,
  `filename` varchar(255) NOT NULL default '',
  PRIMARY KEY  (`id`),
  KEY (`lists_id`)
) ENGINE=MyISAM AUTO_INCREMENT=1 ;
#EndIf

#IfMissingColumn lists reinjury_id
ALTER TABLE lists
  ADD reinjury_id bigint(20)  NOT NULL DEFAULT 0,
  ADD injury_part varchar(31) NOT NULL DEFAULT '',
  ADD injury_type varchar(31) NOT NULL DEFAULT '';

#IfMissingColumn transactions refer_reply_date
ALTER TABLE transactions ADD refer_reply_date date DEFAULT NULL;
#EndIf

#IfMissingColumn transactions reply_related_code
ALTER TABLE transactions ADD reply_related_code varchar(255) NOT NULL DEFAULT '';
#EndIf

<<<<<<< HEAD
#IfMissingColumn immunizations facility_id
ALTER TABLE `immunizations` ADD `facility_id` int(11) NOT NULL default '0';
#EndIf

#IfMissingColumn immunizations phone_num
ALTER TABLE `immunizations` ADD `phone_num` varchar(255) NOT NULL default '';
ALTER TABLE layout_options CHANGE description description text;

#IfMissingColumn immunizations injection_site
ALTER TABLE `immunizations` ADD `injection_site` varchar(255) NOT NULL default '';
=======
#IfNotTable extended_log
CREATE TABLE `extended_log` (
  `id`          bigint(20)   NOT NULL AUTO_INCREMENT,
  `date`        datetime     DEFAULT NULL,
  `event`       varchar(255) DEFAULT NULL,
  `user`        varchar(255) DEFAULT NULL,
  `recipient`   varchar(255) DEFAULT NULL,
  `description` longtext,
  `patient_id`  bigint(20)   DEFAULT NULL,
  PRIMARY KEY  (`id`)
) ENGINE=MyISAM AUTO_INCREMENT=1;
#EndIf

#IfNotRow2D list_options list_id lists option_id disclosure_type
INSERT INTO list_options ( list_id, option_id, title, seq, is_default ) VALUES ('lists'   ,'disclosure_type','Disclosure Type', 1,0);
INSERT INTO list_options ( list_id, option_id, title, seq, is_default ) VALUES ('disclosure_type', 'disclosure-treatment', 'Treatment', 10, 0);
INSERT INTO list_options ( list_id, option_id, title, seq, is_default ) VALUES ('disclosure_type', 'disclosure-payment', 'Payment', 20, 0);
INSERT INTO list_options ( list_id, option_id, title, seq, is_default ) VALUES ('disclosure_type', 'disclosure-healthcareoperations', 'Health Care Operations', 30, 0);
>>>>>>> 7da2b7a4
#EndIf<|MERGE_RESOLUTION|>--- conflicted
+++ resolved
@@ -723,7 +723,6 @@
 ALTER TABLE transactions ADD reply_related_code varchar(255) NOT NULL DEFAULT '';
 #EndIf
 
-<<<<<<< HEAD
 #IfMissingColumn immunizations facility_id
 ALTER TABLE `immunizations` ADD `facility_id` int(11) NOT NULL default '0';
 #EndIf
@@ -734,7 +733,7 @@
 
 #IfMissingColumn immunizations injection_site
 ALTER TABLE `immunizations` ADD `injection_site` varchar(255) NOT NULL default '';
-=======
+
 #IfNotTable extended_log
 CREATE TABLE `extended_log` (
   `id`          bigint(20)   NOT NULL AUTO_INCREMENT,
@@ -753,5 +752,4 @@
 INSERT INTO list_options ( list_id, option_id, title, seq, is_default ) VALUES ('disclosure_type', 'disclosure-treatment', 'Treatment', 10, 0);
 INSERT INTO list_options ( list_id, option_id, title, seq, is_default ) VALUES ('disclosure_type', 'disclosure-payment', 'Payment', 20, 0);
 INSERT INTO list_options ( list_id, option_id, title, seq, is_default ) VALUES ('disclosure_type', 'disclosure-healthcareoperations', 'Health Care Operations', 30, 0);
->>>>>>> 7da2b7a4
 #EndIf